//# taql.cc: This program executes TaQL commands
//# Copyright (C) 2009
//# Associated Universities, Inc. Washington DC, USA.
//#
//# This program is free software; you can redistribute it and/or modify it
//# under the terms of the GNU General Public License as published by the Free
//# Software Foundation; either version 2 of the License, or (at your option)
//# any later version.
//#
//# This program is distributed in the hope that it will be useful, but WITHOUT
//# ANY WARRANTY; without even the implied warranty of MERCHANTABILITY or
//# FITNESS FOR A PARTICULAR PURPOSE.  See the GNU General Public License for
//# more details.
//#
//# You should have received a copy of the GNU General Public License along
//# with this program; if not, write to the Free Software Foundation, Inc.,
//# 675 Massachusetts Ave, Cambridge, MA 02139, USA.
//#
//# Correspondence concerning AIPS++ should be addressed as follows:
//#        Internet email: aips2-request@nrao.edu.
//#        Postal address: AIPS++ Project Office
//#                        National Radio Astronomy Observatory
//#                        520 Edgemont Road
//#                        Charlottesville, VA 22903-2475 USA
//#
//# $Id$

#include <casacore/tables/TaQL/TableParse.h>
#include <casacore/tables/Tables/Table.h>
#include <casacore/tables/Tables/TableProxy.h>
#include <casacore/tables/Tables/TableRecord.h>
#include <casacore/tables/Tables/TableDesc.h>
#include <casacore/tables/Tables/TableColumn.h>
#include <casacore/tables/TaQL/ExprNodeArray.h>
#include <casacore/casa/Containers/ValueHolder.h>
#include <casacore/casa/Arrays/Vector.h>
#include <casacore/casa/Arrays/ArrayIO.h>
#include <casacore/casa/Quanta/MVPosition.h>
#include <casacore/casa/Quanta/MVAngle.h>
#include <casacore/casa/BasicSL/Complex.h>
#include <casacore/casa/BasicMath/Math.h>
#include <casacore/casa/Utilities/Assert.h>
#include <casacore/casa/OS/EnvVar.h>
#include <casacore/casa/Exceptions/Error.h>
#include <casacore/casa/version.h>
#include <map>
#include <vector>
#include <fstream>
#include <casacore/casa/iostream.h>
#include <casacore/casa/iomanip.h>

#ifdef HAVE_READLINE
# include <readline/readline.h>
# include <readline/history.h>
#endif

using namespace casacore;
using namespace std;

// <summary>
// Execute table commands from user interface
// </summary>

// Define the type for the map of name to (resulttable,command).
typedef map<String, pair<Table,String> > TableMap;

void removeCR (String& line)
{
  // Remove possible carriage-return (in DOS files).
  if (line.size() > 0  &&  line[line.size() - 1] == '\r') {
    line = line.substr(0, line.size()-1);
  }
}

uInt lskipws (const String& value, uInt st, uInt end)
{
  for (; st<end && isspace(value[st]); ++st)
    ;
  return st;
}
  
uInt rskipws (const String& value, uInt st, uInt end)
{
  for (; end>st && isspace(value[end-1]); --end)
    ;
  return end;
}

uInt skipQuoted (const String& str, uInt st, uInt end)
{
  // Skip until the matching end quote is found.
  char ch = str[st++];
  for (; st<end; ++st) {
    if (str[st] == ch) return st+1;
    if (str[st] == '\\') st++;   // skip escaped char
  }
  throw AipsError ("Unbalanced quoted string at position "
                   + String::toString(st) + " in " + str);
}

// Split a line using ; as separator.
// Skip comments indicated by #.
// Ignore those characters if in a quoted string.
// An empty string is added where a separator is used.
// In this way it is clear if the first part of the next line
// has to be added to the last part of this line.
vector<String> splitLine (const String& line)
{
  vector<String> parts;
  // Skip leading and trailing whitespace.
  uInt st = lskipws (line, 0, line.size());
  if (!line.empty()  &&  line[st] != '#') {         // skip if only comment
    uInt end = rskipws (line, st, line.size());
    uInt stcmd = st;                   // first non-blank character
    while (st<end) {
      if (line[st] == '"'  ||  line[st] == '\'') {
        st = skipQuoted (line, st, end);
      } else if (line[st] == '#') {
        end = rskipws(line, stcmd, st);     // A comment ends the line
      } else if (line[st] == ';') {
        // Save the command.
        uInt endcmd = rskipws(line, stcmd, st);
        if (stcmd < endcmd) {
          parts.push_back (line.substr(stcmd, endcmd-stcmd));
          parts.push_back (string());
        }
        st = lskipws (line, st+1, end);
        stcmd = st;
      } else {
        st++;
      }
    }
    // Handle possible last command.
    if (stcmd < end) {
      uInt endcmd = rskipws(line, stcmd, st);
      if (stcmd < endcmd) {
        parts.push_back (line.substr(stcmd, endcmd-stcmd));
      }
    }
  }
  return parts;
}


#ifdef HAVE_READLINE
bool readLine (String& line, const string& prompt)
{
  char* str = readline(prompt.c_str());
  if (!str) return false;
  line = string(str);
  removeCR (line);
  free(str);
  return true;
}
#else
bool readLine (String& line, const String& prompt)
{
  if (!prompt.empty()) cerr << prompt;
  getline (cin, line);
  removeCR (line);
  return cin.good();
}
#endif

bool readLineSkip (String& line, const String& prompt)
{
  bool fnd = false;
  while (!fnd  &&  readLine (line, prompt)) {
    vector<String> parts = splitLine(line);
    // Remove last part if empty.
    if (! parts.empty()  &&  parts[parts.size()-1].empty()) {
      parts.resize (parts.size() - 1);
    }
    if (parts.size() > 1) {
      cerr << "A single TaQL command must be given" << endl;
    } else if (! parts.empty()) {                            
      line = parts[0];
      fnd  = true;
    }
  }
#ifdef HAVE_READLINE
  if (fnd) add_history (line.c_str());
#endif
  return fnd;
}

// Show a date/time. Do not show time part if 0.
void showTime (const MVTime& time)
{
  Double val = time.day();
  if (val == floor(val)) {
    time.print (cout, MVTime::Format
                (MVTime::formatTypes(MVTime::DMY | MVTime::NO_TIME)));
  } else {
    time.print (cout, MVTime::Format(MVTime::DMY, 9));
  }
}

void showTime (double time, const String& unit)
{
  showTime (MVTime (Quantity(time, unit)));
}

void showTime (const Array<double>& times, const String& unit)
{
  Quantity q(0., unit);
  Bool firstTime = True;
  cout << '[';
  Array<double>::const_iterator endIter = times.end();
  for (Array<double>::const_iterator iter= times.begin();
       iter != endIter; ++iter) {
    if (!firstTime) {
      cout << ", ";
    } else {
      firstTime = False;
    }
    q.setValue (*iter);
    showTime (q);
  }
  cout << ']';
}

void showPos (const Array<double>& pos, const Vector<String>& units)
{
  AlwaysAssert (pos.size() % units.size() == 0, AipsError);
  Vector<Quantity> q(units.size());
  for (uInt i=0; i< units.size(); ++i) {
    q[i] = Quantity(0., units[i]);
  }
  Bool firstTime = True;
  if (pos.size() != units.size()) {
    cout << '[';
  }
  Array<double>::const_iterator endIter = pos.end();
  for (Array<double>::const_iterator iter= pos.begin(); iter != endIter;) {
    if (!firstTime) {
      cout << ", ";
    } else {
      firstTime = False;
    }
    for (uInt i=0; i<units.size(); ++i) {
      q[i].setValue (*iter);
      iter++;
    }
    MVPosition pos(q);
    cout << q;
  }
  if (pos.size() != units.size()) {
    cout << ']';
  }
}

void showDir (const Array<double>& dir, const Vector<String>& units)
{
  AlwaysAssert (dir.size() % units.size() == 0, AipsError);
  Vector<Quantity> q(units.size());
  for (uInt i=0; i< units.size(); ++i) {
    q[i] = Quantity(0., units[i]);
  }
  Bool firstTime = True;
  if (dir.size() != units.size()) {
    cout << '[';
  }
  Array<double>::const_iterator endIter = dir.end();
  for (Array<double>::const_iterator iter= dir.begin(); iter != endIter;) {
    if (!firstTime) {
      cout << ", ";
    } else {
      firstTime = False;
    }
    cout << '[';
    for (uInt i=0; i<units.size(); ++i) {
      q[i].setValue (*iter);
      MVAngle angle(q[i]);
      if (i == 0)  {
        ostringstream ostr;
        angle.print (ostr, MVAngle::Format(MVAngle::TIME, 9));
        string str(ostr.str());
        string::size_type pos = str.find(':');
        if (pos != string::npos) str[pos] = 'h';
        pos = str.find(':');
        if (pos != string::npos) str[pos] = 'm';
        cout << str;
      } else {
        cout << ", ";
        ostringstream ostr;
        angle.print (ostr, MVAngle::Format(MVAngle::ANGLE, 9));
        string str(ostr.str());
        string::size_type pos = str.find('.');
        if (pos != string::npos) str[pos] = 'd';
        pos = str.find('.');
        if (pos != string::npos) str[pos] = 'm';
        cout << str;
      }
      iter++;
    }
    cout << ']';
  }
  if (dir.size() != units.size()) {
    cout << ']';
  }
}

// Show an array of values enclosed in square brackets.
// Omit square brackets if only one value.
template<typename T>
void showArray (const Array<T>& arr)
{
  if (arr.size() == 1) {
    cout << arr.data()[0];
  } else {
    cout << arr;
  }
}
template<> void showArray (const Array<MVTime>& arr)
{
  if (arr.size() == 1) {
    showTime (arr.data()[0]);
  } else {
    Bool firstTime = True;
    cout << '[';
    Array<MVTime>::const_iterator endIter = arr.end();
    for (Array<MVTime>::const_iterator iter= arr.begin();
         iter != endIter; ++iter) {
      if (!firstTime) {
        cout << ", ";
      } else {
        firstTime = False;
      }
      showTime (*iter);
    }
    cout << ']';
  }
}

// Show the required columns.
// First test if they exist and contain scalars or arrays.
void showTable (const Table& tab, const Vector<String>& colnam,
                bool printMeas, const String& delim)
{
  uInt nrcol = 0;
  PtrBlock<TableColumn*> tableColumns(colnam.nelements());
  Block<Vector<String> > timeUnit(colnam.nelements());
  Block<Vector<String> > posUnit(colnam.nelements());
  Block<Vector<String> > dirUnit(colnam.nelements());
  uInt i;
  for (i=0; i<colnam.nelements(); i++) {
    if (! tab.tableDesc().isColumn (colnam(i))) {
      cout << "Column " << colnam(i) << " does not exist" << endl;
    }else{
      tableColumns[nrcol] = new TableColumn (tab, colnam(i));
      if (! tableColumns[nrcol]->columnDesc().isScalar()
      &&  ! tableColumns[nrcol]->columnDesc().isArray()) {
	cout << "Column " << colnam(i)
	     << " contains scalars nor arrays"
	     << endl;
	delete tableColumns[nrcol];
      }else{
        // If needed, see if it is a Measure type we know of.
        if (printMeas) {
          const TableRecord& keys = tableColumns[nrcol]->keywordSet();
          if (keys.isDefined ("MEASINFO")) {
            const TableRecord& meas = keys.subRecord("MEASINFO");
            if (keys.isDefined ("QuantumUnits")) {
              Vector<String> units (keys.asArrayString("QuantumUnits"));
              if (meas.isDefined ("type")) {
                String type = meas.asString("type");
                if (type == "epoch") {
                  timeUnit[nrcol] = units;
                } else if (type == "position") {
                  posUnit[nrcol] = units;
                } else if (type == "direction") {
                  dirUnit[nrcol] = units;
                }
              }
            }
          }
        }
	nrcol++;
      }
    }
  }
  if (nrcol == 0) {
    return;
  }
  // Use TableProxy, so we can be type-agnostic.
  TableProxy proxy(tab);
  for (i=0; i<tab.nrow(); i++) {
    for (uInt j=0; j<nrcol; j++) {
      if (j > 0) {
        cout << delim;
      }
      if (! tableColumns[j]->isDefined (i)) {
        cout << " no_array";
      } else {
        ValueHolder vh(proxy.getCell (tableColumns[j]->columnDesc().name(), i));
        if (! timeUnit[j].empty()) {
          if (tableColumns[j]->columnDesc().isScalar()) {
            showTime (vh.asDouble(), timeUnit[j][0]);
          } else {
            showTime (vh.asArrayDouble(), timeUnit[j][0]);
          }
        } else if (! posUnit[j].empty()) {
          showPos (vh.asArrayDouble(), posUnit[j]);
        } else if (! dirUnit[j].empty()) {
          showDir (vh.asArrayDouble(), dirUnit[j]);
        } else {
          cout << vh;
        }
      }
    }
    cout << endl;
  }
  
  for (i=0; i<nrcol; i++) {
    delete tableColumns[i];
  }
}

void showExpr(const TableExprNode& expr)
{
  // Print the array index if possible.
  // Get internal node.
  const TableExprNodeArrayPart* nodePtr =
               dynamic_cast<const TableExprNodeArrayPart*>(expr.getNodeRep());
  if (nodePtr != 0) {
    // The node represents a part of an array; get its index node.
    const TableExprNodeIndex* inxNode = nodePtr->getIndexNode();
    // If a constant index accessing a single element,
    // get the Slicer defining the index.
    if (inxNode->isConstant()  &&  inxNode->isSingle()) {
      const Slicer& indices = inxNode->getConstantSlicer();
      // Extract the index from it.
      cout << "Index: " << indices.start() << endl;
    }
  }
  const Unit& unit = expr.unit();
  if (! unit.empty()) {
    cout << "Unit: " << unit.getName() << endl;
  }
  Vector<uInt> rownrs (expr.nrow());
  indgen (rownrs);
  if (expr.isScalar()) {
    switch (expr.getColumnDataType()) {
    case TpBool:
      showArray (expr.getColumnBool (rownrs));
      break;
    case TpUChar:
      showArray (expr.getColumnuChar (rownrs));
      break;
    case TpShort:
      showArray (expr.getColumnShort (rownrs));
      break;
    case TpUShort:
      showArray (expr.getColumnuShort (rownrs));
      break;
    case TpInt:
      showArray (expr.getColumnInt (rownrs));
      break;
    case TpUInt:
      showArray (expr.getColumnuInt (rownrs));
      break;
    case TpFloat:
      showArray (expr.getColumnFloat (rownrs));
      break;
    case TpDouble:
      showArray (expr.getColumnDouble (rownrs));
      break;
    case TpComplex:
      showArray (expr.getColumnComplex (rownrs));
      break;
    case TpDComplex:
      showArray (expr.getColumnDComplex (rownrs));
      break;
    case TpString:
      showArray (expr.getColumnString (rownrs));
      break;
    case TpQuantity:
      {
        AlwaysAssert (expr.getNodeRep()->dataType() == TableExprNodeRep::NTDate,
                      AipsError);
        MVTime time;
        if (expr.nrow() != 1) cout << '[';
        for (uInt i=0; i<expr.nrow(); i++) {
          if (i > 0) cout << ", ";
          expr.get (i, time);
          showTime (time);
        }
        if (expr.nrow() != 1) cout << ']';
      }
      break;
    default:
      cout << "Unknown expression scalar type " << expr.getColumnDataType();
    }
    cout << endl;
  } else {
    for (uInt i=0; i<expr.nrow(); i++) {
      if (expr.nrow() > 1) {
        cout << "  row " << i << ":  ";
      }
      switch (expr.dataType()) {
      case TpBool:
        showArray (expr.getArrayBool(i));
        break;
      case TpInt:
        showArray (expr.getArrayInt(i));
        break;
      case TpDouble:
        showArray (expr.getArrayDouble(i));
        break;
      case TpDComplex:
        showArray (expr.getArrayDComplex(i));
        break;
      case TpString:
        showArray (expr.getArrayString(i));
        break;
      default:
          cout << "Unknown expression array type " << expr.dataType();
      }
      cout << endl;
    }
  }
}

void showParseError (const TableParseError& x)
{
  // Try to highlight parse error on a tty. A color init
  //# string consists of one or more of the following numeric codes:
  //# Attribute codes:
  //# 00=none 01=bold 04=underscore 05=blink 07=reverse 08=concealed
  //# Text color codes:
  //# 30=black 31=red 32=green 33=yellow 34=blue 35=magenta 36=cyan 37=white
  //# Background color codes:
  //# 40=black 41=red 42=green 43=yellow 44=blue 45=magenta 46=cyan 47=white
  // cerr has fd 2 (per C++ standard)
  const String& msg(x.getMesg());
  if (isatty(2)  &&  x.pos() >= 0) {
    // Cater for leading part of the message.
    int errLen = x.token().size();
    int errPos = x.pos() - errLen + 23;
    if (msg[errPos + errLen -1] == '\n') {
      errLen--;
    }
    // For now use yellow background (43) to highlight the error.
    cerr << msg.substr(0, errPos) << "\033[1;43m"
         << msg.substr(errPos, errLen);
    cerr << "\033[0m" << msg.substr(errPos+errLen) << endl;
    if (errLen == 0) {
      cerr << "Probably a missing parenthesis or bracket" << endl;
    }
  } else {
    cerr << msg <<endl;
  }
}


// Sort and select data.
Table doCommand (bool printCommand, bool printSelect, bool printMeas,
                 bool printRows, bool printHeader, const String& delim,
                 const String& varName, const String& prefix, const String& str,
                 const vector<const Table*>& tempTables)
{
  // If no command is given, assume it is CALC.
  // Only show results for SELECT, COUNT and CALC.
  String::size_type spos = str.find_first_not_of (' ');
  Bool addCalc = False;
  Bool showHelp = False;
  Bool doCount = False;
  Bool showResult = False;
  if (spos != String::npos) {
    String::size_type epos = str.find (' ', spos);
    if (epos == String::npos) {
      epos = str.size();
    }
    String s = str.substr(spos, epos-spos);
    s.downcase();
    showHelp = (s=="show" || s=="help");
    addCalc = !(s=="select" || s=="update" || s=="insert" ||
                s=="calc" || s=="delete" || s=="count"  || 
                s=="create" || s=="createtable" ||
                s=="alter" || s=="altertable" ||
                s=="using"  || s=="usingstyle"  || s=="time" ||
                showHelp);
    showResult = (s=="select");
    if (s=="count") {
      doCount    = True;
      showResult = True;
    }
  }
  String strc(str);
  if (addCalc) {
    strc = "CALC " + str;
  }
  strc = prefix + strc;
  Table tabp;
  uInt i;
  Vector<String> colNames;
  String cmd;
  TaQLResult result;
  result = tableCommand (strc, tempTables, colNames, cmd);
  // Show result of COUNT as well.
  if (doCount) {
    colNames.resize (colNames.size() + 1, True);
    colNames[colNames.size() - 1] = "_COUNT_";
  }
  if (printCommand && !showHelp) {
    if (!varName.empty()) {
      cout << varName << " = ";
    }
    cout << strc << endl;
    cout << "    has been executed" << endl;
  }
  if (result.isTable()) {
    tabp = result.table();
    if (printRows) {
      cout << "    " << cmd << " result of " << tabp.nrow()
           << " rows" << endl;
    }
    if (printSelect && showResult && colNames.size() > 0) {
      if (printHeader) {
        // Show the selected column names.
        cout << colNames.nelements() << " selected columns: ";
        for (i=0; i<colNames.nelements(); i++) {
          cout << " " << colNames(i);
        }
        cout << endl;
      }
      // Show the contents of the columns.
      showTable (tabp, colNames, printMeas, delim);
    }
  } else {
    showExpr (result.node());
  }
  return tabp;
}


void showVersion()
{
  cerr << "taql version " << getVersionCASA() << endl;
}

void showHelp()
{
  cerr << endl;
  cerr << "TaQL is the query language for casacore tables and is described at"
       << endl;
  cerr << "  http://casacore.github.io/casacore-notes/199.html" << endl;
  cerr << "taql can be started with multiple arguments containing options and" << endl;
  cerr << "an optional TaQL command as the last argument(s)." << endl;
  cerr << "Using the -f option commands are taken from a file. The commands can be" << endl;
  cerr << "split over multiple lines. Therefore a ; has to be used to delimite a command" << endl;
  cerr << "After a # a line can contain comments." << endl;
  cerr << "It will run interactively if command nor file is given. If possible," << endl;
  cerr << "interactive commands are kept in $HOME/.taql_history for later reuse." << endl;
  cerr << "Use q, quit, exit, or ^D to exit." << endl;
  cerr << endl;
  cerr << "Any TaQL command can be used. If no command name is given, CALC is assumed." << endl;
  cerr << "For example:" << endl;
  cerr << "   date() + 107     #which date is 107 days after today" << endl;
  cerr << "   select from my.ms where ANTENNA1=1 giving sel.ms" << endl;
  cerr << "The result of a CALC command will be printed." << endl;
  cerr << "The number of resulting rows and the values of possible selected" << endl;
  cerr << "columns can be printed (see options below)." << endl;
  cerr << endl;
  cerr << "It is possible to save the table resulting from a selection" << endl;
  cerr << "by assigning it like:" << endl;
  cerr << "   var = taqlcommand" << endl;
  cerr << "Thereafter $var can be used as a table in another TaQL command like:"
       << endl;
  cerr << "   t1 = select from my.ms where ANTENNA1=1" << endl;
  cerr << "   t2 = select from $t1 where ANTENNA2=2" << endl;
  cerr << "A variable name followed by zero or more question marks gives info about" << endl;
  cerr << "the table. More info for more question marks (e.g. t1?)." << endl;
  cerr << "   var =" << endl;
  cerr << "clears 'var' (removes it from the saved selections)." << endl;
  cerr << "Use command ? to show all saved selections." << endl;
  cerr << endl;
  cerr << "The 'show' command shows some information." << endl;
  cerr << "   show units           show the possible units and prefixes" << endl;
  cerr << "   show meastypes       show the possible measure types" << endl;
  cerr << endl;
  cerr << "taql can be started with a few options:" << endl;
  cerr << " -s or --style defines the TaQL style." << endl;
  cerr << "  The default style is python; if no value is given after -s it defaults to glish" << endl;
<<<<<<< HEAD
  cerr << " -h  or --help          show this help and exit." << endl;
  cerr << " -v  or --version       show the taql version and exit." << endl;
=======
  cerr << " -h  or --help          show this help and exits." << endl;
  cerr << " -f filename            name of file containing TaQL commands." << endl;
  cerr << " -d delim               delimiter used between column values." << endl;
>>>>>>> 9d3dd1f9
  cerr << " -ps or --printselect   show the values of selected columns." << endl;
  cerr << " -pm or --printmeasure  if possible, show values as formatted measures" << endl;
  cerr << " -pc or --printcommand  show the (expanded) TaQL command." << endl;
  cerr << " -pr or --printrows     show the number of rows selected, updated, etc." << endl;
  cerr << " -ph or --printheader   show the header of names of the selected columns" << endl;
  cerr << "The default for -pc is on for interactive mode, otherwise off." << endl;
  cerr << "The default for -pr, -ph, -ps, and -pm is on." << endl;
  cerr << endl;
}

void showTableInfo (const String& name, const Table& tab,
                    const String& command, Int level)
{
  TableDesc tdesc(tab.actualTableDesc());
  cout << "  " << name << " resulted from:";
  if (level >= 0) {
    cout << endl;
    cout << "   ";
  }
  cout << ' ' << command << endl;
  if (level >= 0) {
    cout << "  " << tab.nrow() << " rows, "
         << tdesc.ncolumn() << " columns" << endl;
  }
  if (level > 0) {
    Vector<String> colNames = tdesc.columnNames();
    cout << "    " << colNames << endl;
    if (level > 1) {
      genSort (colNames);
      uInt maxLen = 0;
      for (uInt i=0; i<colNames.size(); ++i) {
        if (colNames[i].size() > maxLen) {
          maxLen = colNames[i].size();
        }
      }
      for (uInt i=0; i<colNames.size(); ++i) {
        const ColumnDesc& cdesc = tdesc[colNames[i]];
        cout << "    " << colNames[i];
        for (uInt j=colNames[i].size(); j<maxLen; ++j) {
          cout << ' ';
        }
        cout << ' ' << ValType::getTypeStr(cdesc.dataType());
        if (cdesc.isScalar()) {
          cout << " scalar";
        } else if (cdesc.isArray()) {
          cout << " array";
          if (cdesc.ndim() > 0) {
            cout << " ndim=" << cdesc.ndim();
          }
          if (! cdesc.shape().empty()) {
            cout << " shape=" << cdesc.shape();
          }
        }
        if (cdesc.comment().empty()) {
          cout << "  " << cdesc.comment();
        }
        cout << endl;
      }
    }
  }
}

// Show the variable names and tables associated to them.
void showTableMap (const TableMap& tables)
{
  if (tables.empty()) {
    cout << "  no saved selections;    note: use h to get help info" << endl;
      } else {
    for (TableMap::const_iterator iter = tables.begin();
         iter != tables.end(); ++iter) {
      showTableInfo (iter->first, iter->second.first, iter->second.second, -1);
    }
  }
}

// Substitute possible table variables given like $var.
String substituteName (const String& name, const TableMap& tables,
                       vector<const Table*>& tabs)
{
  TableMap::const_iterator fnd = tables.find(name);
  if (fnd == tables.end()) {
    return name;
  }
  tabs.push_back (&(fnd->second.first));
  return String::toString (tabs.size());
}

vector<const Table*> replaceVars (String& str, const TableMap& tables)
{
  vector<const Table*> tabs;
  // Initialize some variables.
  Bool backslash = False;
  Bool dollar = False;
  Bool squote = False;
  Bool dquote = False;
  String name;
  String out;
  out.reserve (str.size());
  // Loop through the entire string.
  for (uInt i=0; i<str.size(); ++i) {
    char tmp = str[i];
    // If a dollar was found, we might have a name.
    // Alphabetics and underscore are always part of name.
    if (dollar) {
      if (tmp=='_'  ||  (tmp>='a' && tmp<='z')  ||  (tmp>='A' && tmp<='Z')) {
        name += tmp;
        continue;
      } else if (tmp>='0' && tmp<='9' && !name.empty()) {
        // Numerics are only part if not first character.
        name += tmp;
        continue;
      } else {
        // End of name found. Try to substitute.
        dollar = False;
        out += substituteName(name, tables, tabs);
      }
    }
    // Handle possible single or double quotes.
    if (tmp == '"'  &&  !squote) {
      dquote = !dquote;
    } else if (tmp == '\''  &&  !dquote) {
      squote = !squote;
    } else if (!dquote && !squote) {
      // Set a switch if we have a dollar (outside quoted)
      // that is not preceeded by a backslash.
      if (tmp == '$'  &&  !backslash) {
        dollar = True;
        name = String();
      }
    }
    // Set a switch if we have a backslash (not preceeded by a backslash).
    backslash = (!backslash && tmp == '\\');
    // Add the character to output.
    out += tmp;
  }
  // The entire string has been handled.
  // Substitute a possible last name.
  // Insert a possible incomplete eval string as such.
  if (dollar) {
    out += substituteName(name, tables, tabs);
  }
  str = out;
  return tabs;
}

// Ask and execute commands till quit or ^D is given.
void askCommands (bool printCommand, bool printSelect, bool printMeas,
                  bool printRows, bool printHeader, const String& delim,
                  const String& prefix, const vector<String>& commands)
{
#ifdef HAVE_READLINE
  string histFile;
  if (commands.empty()) {
    String homeDir = EnvironmentVariable::get("HOME");
    if (! homeDir.empty()) {
      histFile = homeDir + "/.taql_history";
      read_history(histFile.c_str());
    }
  }
#endif
  Regex varassRE("^[a-zA-Z_][a-zA-Z0-9_]*[ \t]*=");
  Regex assRE("[ \t]*=");
  Regex lwhiteRE("^[ \t]*");
  Regex rwhiteRE("[ \t]*$");
  TableMap tables;
  uInt inx=0;
  while (True) {
    try {
      String str;
      if (commands.empty()) {
        if (! readLineSkip (str, "TaQL> ")) {
          cerr << endl;
          break;
        }
      } else {
        if (inx >= commands.size()) {
          break;
        }
        str = commands[inx++];
      }
      if (str == "h"  ||  str == "-h"  ||  str == "--help") {
        showHelp();
      } else if (str == "?") {
        showTableMap (tables);
      } else if (str == "exit"  ||  str == "quit"  ||  str == "q") {
        break;
      } else {
        String varName;
        String::size_type assLen = varassRE.match (str.c_str(), str.size());
        if (assLen != String::npos) {
          // Assignment to variable; get its name and remove from command.
          varName = str.before(assLen);
          str = str.from(assLen);
          varName.del (assRE);
          if (varName.empty()) {
            throw AipsError ("Variable name before =command is empty");
          }
        }
        str.del (lwhiteRE);
        if (str.empty()) {
          // No command means that the variable will be removed.
          tables.erase (varName);
        } else {
          // No assignment, so it is a name or a command.
          // First try it as a name.
          // A name can be followed by question marks giving the level of
          // info to be printed.
          Int sz = str.size();
          while (sz > 0  &&  str[sz-1] == '?') {
            --sz;
          }
          Int level = str.size() - sz;
          String name = str.substr(0, sz);
          name.del (rwhiteRE);
          TableMap::const_iterator it = tables.find (name);
          if (it != tables.end()) {
            // It exists, so it must be a name.
            showTableInfo (name, it->second.first, it->second.second, level);
          } else {
            // No name, so it must be a command.
            // Note that CALC commands can omit CALC.
            String command(str);
            vector<const Table*> tabs = replaceVars (str, tables);
            Table tab = doCommand (printCommand, printSelect, printMeas,
                                   printRows, printHeader, delim,
                                   varName, prefix, str, tabs);
            if (!varName.empty()  &&  !tab.isNull()) {
              // Keep the resulting table if a variable was given.
              tables[varName] = make_pair(tab, command);
            }
          }
        }
      }
    } catch (const TableParseError& x) {
      showParseError (x);
    } catch (const AipsError& x) {
      cerr << x.getMesg() << endl;
    }
  }
#ifdef HAVE_READLINE
  if (! histFile.empty()) {
    write_history(histFile.c_str());
  }
#endif
}

vector<String> fileCommands (const string& fname)
{
  vector<String> commands;
  bool appendLast = false;
  std::ifstream ifs(fname.c_str());
  if (! ifs.good()) {
    throw AipsError("Cannot open file " + fname);
  }
  String line;
  getline (ifs, line);
  while (ifs.good()) {
    removeCR (line);
    vector<String> parts = splitLine(line);
    for (size_t i=0; i<parts.size(); ++i) {
      if (! parts[i].empty()) {
        if (appendLast) {
          commands[commands.size() - 1].append (' '+ parts[i]);
          appendLast = false;
        } else {
          commands.push_back (parts[i]);
        }
      }
    }
    appendLast = !parts.empty()  &&  !parts[parts.size()-1].empty();
    getline (ifs, line);
  }
  return commands;
}


int main (int argc, const char* argv[])
{
  try {
    string style = "python";
    string fname;
    int printCommand = -1;
    int printSelect  = 1;
    int printMeas    = 1;
    int printRows    = 1;
    int printHeader  = 1;
    String delim('\t');
    int st;
    for (st=1; st<argc; ++st) {
      string arg(argv[st]);
      if (arg == "-s"  ||  arg == "--style") {
        style = string();
        if (st+1 < argc) {
          style = argv[st+1];
          if (style.size() > 0  &&  style[0] == '-') {
            // no style value, thus ignore.
            style = string();
          } else {
            // use style value.
            st++;
          }
        }
      } else if (arg == "-d") {
        if (st+1 < argc) {
          delim = argv[st+1];
          st++;
        }
      } else if (arg == "-pc"  ||  arg == "--printcommand") {
        printCommand = 1;
      } else if (arg == "-ps"  ||  arg == "--printselect") {
        printSelect = 1;
      } else if (arg == "-pm"  ||  arg == "--printmeasure") {
        printMeas = 1;
      } else if (arg == "-pr"  ||  arg == "--printrows") {
        printRows = 1;
      } else if (arg == "-ph"  ||  arg == "--printheader") {
        printHeader = 1;
      } else if (arg == "-nopc"  ||  arg == "--noprintcommand") {
        printCommand = 0;
      } else if (arg == "-nops"  ||  arg == "--noprintselect") {
        printSelect = 0;
      } else if (arg == "-nopm"  ||  arg == "--noprintmeasure") {
        printMeas = 0;
      } else if (arg == "-nopr"  ||  arg == "--noprintrows") {
        printRows = 0;
<<<<<<< HEAD
      } else if (arg == "-v"  ||  arg == "--version") {
        showVersion();
        return 0;
=======
      } else if (arg == "-noph"  ||  arg == "--noprintheader") {
        printHeader = 0;;
      } else if (arg == "-f") {
        if (st < argc-1) {
          st++;
          fname = argv[st];
        } else {
          throw AipsError("No file name given after -f");
        }
>>>>>>> 9d3dd1f9
      } else if (arg == "-h"  ||  arg == "--help") {
        showHelp();
        return 0;
      } else if (arg[0] == '-') {
        cerr << arg << " is an invalid option" << endl;
        return 1;
      } else {
        break;
      }
    }
    string prefix;
    if (style.empty()) {
      style = "glish";
    }
    prefix = "using style " + style + ' ';
    if (! fname.empty()) {
      vector<String> commands = fileCommands (fname);
      if (! commands.empty()) {
        askCommands (printCommand!=0, printSelect!=0, printMeas!=0,
                     printRows!=0, printHeader!=0, delim, prefix, commands);
      }
    } else if (st < argc) {
      // A command can be given as multiple parameters to make tab-completion
      // easier. Thus combine it all.
      String command(argv[st]);
      while (++st < argc) {
        command += ' ' + String(argv[st]);
      }
      // Execute the given command.
      doCommand (printCommand==1, printSelect==1, printMeas==1,
                 printRows==1, printHeader==1,
                 delim, String(), prefix, command, vector<const Table*>());
    } else {
    // Ask the user for commands.
      cout << "Using default TaQL style " << style << endl;
      askCommands (printCommand!=0, printSelect!=0, printMeas!=0,
                   printRows!=0, printHeader!=0,
                   delim, prefix, vector<String>());
    }
  } catch (const TableParseError& x) {
    showParseError (x);
  } catch (const AipsError& x) {
    cerr << "\nCaught an exception: " << x.getMesg() << endl;
    return 1;
  } 
  return 0;               // successfully executed
}<|MERGE_RESOLUTION|>--- conflicted
+++ resolved
@@ -683,14 +683,10 @@
   cerr << "taql can be started with a few options:" << endl;
   cerr << " -s or --style defines the TaQL style." << endl;
   cerr << "  The default style is python; if no value is given after -s it defaults to glish" << endl;
-<<<<<<< HEAD
   cerr << " -h  or --help          show this help and exit." << endl;
   cerr << " -v  or --version       show the taql version and exit." << endl;
-=======
-  cerr << " -h  or --help          show this help and exits." << endl;
   cerr << " -f filename            name of file containing TaQL commands." << endl;
   cerr << " -d delim               delimiter used between column values." << endl;
->>>>>>> 9d3dd1f9
   cerr << " -ps or --printselect   show the values of selected columns." << endl;
   cerr << " -pm or --printmeasure  if possible, show values as formatted measures" << endl;
   cerr << " -pc or --printcommand  show the (expanded) TaQL command." << endl;
@@ -1016,11 +1012,6 @@
         printMeas = 0;
       } else if (arg == "-nopr"  ||  arg == "--noprintrows") {
         printRows = 0;
-<<<<<<< HEAD
-      } else if (arg == "-v"  ||  arg == "--version") {
-        showVersion();
-        return 0;
-=======
       } else if (arg == "-noph"  ||  arg == "--noprintheader") {
         printHeader = 0;;
       } else if (arg == "-f") {
@@ -1030,7 +1021,9 @@
         } else {
           throw AipsError("No file name given after -f");
         }
->>>>>>> 9d3dd1f9
+      } else if (arg == "-v"  ||  arg == "--version") {
+        showVersion();
+        return 0;
       } else if (arg == "-h"  ||  arg == "--help") {
         showHelp();
         return 0;
