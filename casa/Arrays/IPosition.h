//# IPosition.h: A vector of integers, used to index into arrays.
//# Copyright (C) 1994,1995,1996,1997,1998,1999,2000,2001,2002
//# Associated Universities, Inc. Washington DC, USA.
//#
//# This library is free software; you can redistribute it and/or modify it
//# under the terms of the GNU Library General Public License as published by
//# the Free Software Foundation; either version 2 of the License, or (at your
//# option) any later version.
//#
//# This library is distributed in the hope that it will be useful, but WITHOUT
//# ANY WARRANTY; without even the implied warranty of MERCHANTABILITY or
//# FITNESS FOR A PARTICULAR PURPOSE.  See the GNU Library General Public
//# License for more details.
//#
//# You should have received a copy of the GNU Library General Public License
//# along with this library; if not, write to the Free Software Foundation,
//# Inc., 675 Massachusetts Ave, Cambridge, MA 02139, USA.
//#
//# Correspondence concerning AIPS++ should be addressed as follows:
//#        Internet email: aips2-request@nrao.edu.
//#        Postal address: AIPS++ Project Office
//#                        National Radio Astronomy Observatory
//#                        520 Edgemont Road
//#                        Charlottesville, VA 22903-2475 USA
//#
//# $Id$

#ifndef CASA_IPOSITION_H
#define CASA_IPOSITION_H

//# Includes
#include <casa/aips.h>
#include <casa/iosfwd.h>
#include <casa/BasicSL/String.h>
#include <vector>
<<<<<<< HEAD
#include <unistd.h>
=======
>>>>>>> 9543af4d
#include <cstddef>                  // for ptrdiff_t

namespace casa { //# NAMESPACE CASA - BEGIN

//# Forward Declarations
class AipsIO;
class LogIO;
template<class T> class Array;
template<class T> class Vector;

// <summary> A Vector of integers, for indexing into Array<T> objects. </summary>

// <use visibility=export>

// <reviewed reviewer="UNKNOWN" date="before2004/08/25" tests="">
// </reviewed>

//# <prerequisite>
//# Classes you should understand before using this one.
//# </prerequisite>

// <etymology>
// IPosition is an Index Position in an n-dimensional array.
// </etymology>

// <synopsis> 
// IPosition is "logically" a Vector<Int> constrained so that its origin
// is zero-based, and in fact that used to be the way it was implemented.
// It was split out into a separate class to make the inheritance from
// Arrays simpler (since Arrays use IPositions). The
// template instantiation mechanism is complicated enough that this
// simplification was felt to be a good idea.
// <p>
// IPosition objects are normally used to index into, and define the shapes
// of, multi-dimensional arrays. For example, if you have a 5 dimensional
// array, you need an IPosition of length 5 to index into the array (or
// to define its shape, etc.).
// <p>
// Unlike Vectors, IPositions always use copy semantics.
// <srcblock>
// IPosition ip1(5);                         // An IPosition of length 5
// ip1(0) = 11; ip1(1) = 5; ... ip1(4) = 6;  // Indices 0-based
// IPosition ip2(ip1);                       // Copy constructor; a COPY
// </srcblock>
//
// Binary operations must take place either with a conformnat (same size)
// IPosition or with an integer, which behaves as if it was an IPosition
// of the same size (i.e., length). All the usual binary arithmetic
// operations are available, as well as logical operations, which return
// Booleans. These all operate "element-by-element".
// <p>
// All non-inlined member functions of IPosition check invariants if the
// preprocessor symbol AIPS_DEBUG is defined.
// That is, the member functions check that ok() is true (constructors
// check after construction, other functions on entry to the function).
// If these tests fail, an AipsError exception is thrown; its message
// contains the line number and source file of the failure (it is thrown
// by the lAssert macro defined in aips/Assert.h).
//
// Constructors and functions exist to construct an IPosition directly from
// a Vector or std::vector object or to convert to it. Furthermore the
// <src>fill</src> and <src>copy</src> can be used to fill from or copy to
// any STL-type iterator.
//
// <example>
// <srcblock>
// IPosition blc(5), trc(5,1,2,3,4,5);
// blc = 0;            // OR IPosition blc(5,0);
// //...
// if (blc > trc) {
//    IPosition tmp;
//    tmp = trc;       // Swap
//    trc = blc;
//    blc = tmp;
// }
// //...
// trc += 5;           // make the box 5 larger in all dimensions
// std::vector<Int> vec(trc.toStdVector());
// </srcblock>
// </example>


class IPosition
{
public:
    enum {MIN_INT = -2147483647};
    // A zero-length IPosition.
    IPosition();

    // An IPosition of size "length." The values in the object are undefined.
    explicit IPosition(uInt length);

    // An IPosition of size "length." The values in the object get
    // initialized to val.
    IPosition(uInt length, ssize_t val);

    // An IPosition of size "length" with defined values. You need to supply
    // a value for each element of the IPosition (up to 10). [Unfortunately
    // varargs might not be sufficiently portable.]
    IPosition (uInt length, ssize_t val0, ssize_t val1, ssize_t val2=MIN_INT, 
	       ssize_t val3=MIN_INT, ssize_t val4=MIN_INT, ssize_t val5=MIN_INT,
	       ssize_t val6=MIN_INT, ssize_t val7=MIN_INT, ssize_t val8=MIN_INT,
	       ssize_t val9=MIN_INT);

    // Makes a copy (copy, NOT reference, semantics) of other.
    IPosition(const IPosition& other);
    
    ~IPosition();

    // Makes this a copy of other. "this" and "other" must either be conformant
    // (same size) or this must be 0-length, in which case it will
    // resize itself to be the same length as other.
    IPosition& operator=(const IPosition& other);

    // Copy "value" into every position of this IPosition.
    IPosition& operator=(ssize_t value);

    // Construct a default axis path consisting of the values 0 .. nrdim-1.
    static IPosition makeAxisPath (uInt nrdim);

    // Construct a full axis path from a (partially) given axis path.
    // It fills the path with the non-given axis.
    // It is checked if the given axis path is valid (i.e. if the axis are
    // < nrdim and if they are not doubly defined).
    // E.g.: in the 4D case an axis path [0,2] is returned as [0,2,1,3].
    static IPosition makeAxisPath (uInt nrdim, const IPosition& partialPath);

    // Make a list of axes which are the axes not given in <src>axes</src>
    // up to the given dimension
    static IPosition otherAxes (uInt nrdim, const IPosition& axes);

    // Convert an IPosition to and from an Array<Int>. In either case, the
    // array must be one dimensional.
    // <group>
    IPosition(const Array<Int>& other);
    Vector<Int> asVector() const;
    // </group>

    // Convert an IPosition to and from an Array<Int>. In either case, the
    // array must be one dimensional.
    // <group>
    IPosition(const std::vector<Int>& other);
    std::vector<Int> asStdVector() const;
    // </group>

    // Resize and fill this IPosition object.
    template<typename InputIterator>
    void fill (uInt size, InputIterator iter)
    {
      resize (size);
      for (uInt i=0; i<size; ++i, ++iter) {
        data_p[i] = *iter;
      }
    }

    // Copy the contents of this IPosition object to the output iterator.
    // The size of the output must be sufficient.
    template<typename OutputIterator>
    void copy (OutputIterator iter) const
    {
      for (uInt i=0; i<size_p; ++i, ++iter) {
        *iter = data_p[i];
      }
    }
  

    // This member functions return an IPosition which has
    // degenerate (length==1) axes removed and the dimensionality reduced 
    // appropriately.
    // Only axes greater than startingAxis are considered (normally one 
    // wants to remove trailing axes.
    // <br>
    // The functions with argument <src>ignoreAxes</src> do
    // not consider the axes given in that argument.
    // <group>
    IPosition nonDegenerate(uInt startingAxis=0) const;
    IPosition nonDegenerate(const IPosition& ignoreAxes) const;
    // </group>

    // Old values are copied on resize if copy==True.
    // If the size increases, values beyond the former size are undefined.
    void resize(uInt newSize, Bool copy=True);

    // Index into the IPosition. Indices are zero-based. If the preprocessor
    // symbol AIPS_ARRAY_INDEX_CHECK is defined, operator() will check
    // "index" to ensure it is not out of bounds. If this check fails, an
    // AipsError will be thrown.
    // <group>
    ssize_t& operator[] (uInt index);
    ssize_t operator[]  (uInt index) const;
    ssize_t& operator() (uInt index);
    ssize_t operator()  (uInt index) const;
    // </group>

    // Get the storage.
    const ssize_t *storage() const;

    // Append this IPosition with another one (causing a resize).
    void append (const IPosition& other);

    // Prepend this IPosition with another one (causing a resize).
    void prepend (const IPosition& other);

    // Return an IPosition as the concetanation of this and another IPosition.
    IPosition concatenate (const IPosition& other) const;

    // Set the first values of this IPosition to another IPosition.
    // An exception is thrown if the other IPosition is too long.
    void setFirst (const IPosition& other);

    // Set the last values of this IPosition to another IPosition.
    // An exception is thrown if the other IPosition is too long.
    void setLast (const IPosition& other);

    // Construct an IPosition from the first <src>n</src> values of this
    // IPosition.
    // An exception is thrown if <src>n</src> is too high.
    IPosition getFirst (uInt n) const;

    // Construct an IPosition from the last <src>n</src> values of this
    // IPosition.
    // An exception is thrown if <src>n</src> is too high.
    IPosition getLast (uInt n) const;

    // The number of elements in this IPosition. Since IPosition
    // objects use zero-based indexing, the maximum available index is
    // nelements() - 1.
    // <group>
    uInt nelements() const;
    uInt size() const;
    // </group>

    // Is the IPosition empty (i.e. no elements)?
    Bool empty() const;

    // conform returns true if nelements() == other.nelements().
    Bool conform(const IPosition& other) const;

    // Element-by-element arithmetic.
    // <group>
    void operator += (const IPosition& other);
    void operator -= (const IPosition& other);
    void operator *= (const IPosition& other);
    void operator /= (const IPosition& other);
    void operator += (ssize_t val);
    void operator -= (ssize_t val);
    void operator *= (ssize_t val);
    void operator /= (ssize_t val);
    // </group>

    // Returns 0 if nelements() == 0, otherwise it returns the product of
    // its elements.
    Int64 product() const;

    // Are all elements equal to 1?
    // Useful to check if a given stride is really a stride.
    Bool allOne() const;

    // Element-by-element comparison for equality.
    // It returns True if the lengths and all elements are equal.
    // <br>
    // Note that an important difference between this function and operator==()
    // is that if the two IPositions have different lengths, this function
    // returns False, instead of throwing an exception as operator==() does.
    Bool isEqual (const IPosition& other) const;

    // Element-by-element comparison for equality.
    // It returns True if all elements are equal.
    // When <src>skipDegeneratedAxes</src> is True, axes with
    // length 1 are skipped in both operands.
    Bool isEqual (const IPosition& other, Bool skipDegeneratedAxes) const;

    // Element-by-element comparison for (partial) equality.
    // It returns True if the lengths and the first <src>nrCompare</src>
    // elements are equal.
    Bool isEqual (const IPosition& other, uInt nrCompare) const;

    // Is the other IPosition a subset of (or equal to) this IPosition?
    // It is a subset if zero or more axes of this IPosition do not occur
    // or are degenerated in the other and if the remaining axes are
    // in the same order.
    Bool isSubSet (const IPosition& other) const;

    // Write the IPosition into a String.
    String toString() const;

    // Write an IPosition to an ostream in a simple text form.
    friend std::ostream& operator<<(std::ostream& os, const IPosition& ip);

    // Write an IPosition to an AipsIO stream in a binary format.
    friend AipsIO& operator<<(AipsIO& aio, const IPosition& ip);

    // Write an IPosition to a LogIO stream.
    friend LogIO& operator<<(LogIO& io, const IPosition& ip);

    // Read an IPosition from an AipsIO stream in a binary format.
    // Will throw an AipsError if the current IPosition Version does not match
    // that of the one on disk.
    friend AipsIO& operator>>(AipsIO& aio, IPosition& ip);

    // Is this IPosition consistent?
    Bool ok() const;

    // Define the STL-style iterators.
    // It makes it possible to iterate through all data elements.
    // <srcblock>
    //  IPosition shp(2,0);
    //  for (IPosition::iterator iter=shp.begin(); iter!=shp.end(); iter++) {
    //    *iter += 1;
    //  }
    // </srcblock>
    // <group name=STL-iterator>
    // STL-style typedefs.
    // <group>
    typedef ssize_t               value_type;
    typedef ssize_t*              iterator;
    typedef const ssize_t*        const_iterator;
    typedef value_type*       pointer;
    typedef const value_type* const_pointer; 
    typedef value_type&       reference;
    typedef const value_type& const_reference;
    typedef size_t            size_type;
    typedef ptrdiff_t         difference_type;
    // </group>
    // Get the begin and end iterator object for this object.
    // <group>
    iterator begin()
      { return data_p; }
    const_iterator begin() const
      { return data_p; }
    iterator end()
      { return data_p + size_p; }
    const_iterator end() const
      { return data_p + size_p; }
    // </group>

    // </group>

private:
    // Allocate a buffer with length size_p.
    void allocateBuffer();

    // Throw an index error exception.
    void throwIndexError() const;

    enum { BufferLength = 4 };
    uInt size_p;
    ssize_t buffer_p[BufferLength];
    // When the iposition is length BufferSize or less data is just buffer_p,
    // avoiding calls to new and delete.
    ssize_t *data_p;
};

// <summary>Arithmetic Operations for IPosition's</summary>
// Element by element arithmetic on IPositions.
// <group name="IPosition Arithmetic">
// Each operation is done on corresponding elements of the IPositions. The
// two IPositions must have the same number of elements otherwise an
// exception (ArrayConformanceError) will be thrown.
// <group>
IPosition operator + (const IPosition& left, const IPosition& right);
IPosition operator - (const IPosition& left, const IPosition& right);
IPosition operator * (const IPosition& left, const IPosition& right);
IPosition operator / (const IPosition& left, const IPosition& right);
// </group>
// Each operation is done by appliying the integer argument to all elements
// of the IPosition argument. 
// <group>
IPosition operator + (const IPosition& left, ssize_t val);
IPosition operator - (const IPosition& left, ssize_t val);
IPosition operator * (const IPosition& left, ssize_t val);
IPosition operator / (const IPosition& left, ssize_t val);
// </group>
// Same functions as above but with with the Int argument on the left side.
// <group>
IPosition operator + (ssize_t val, const IPosition& right);
IPosition operator - (ssize_t val, const IPosition& right);
IPosition operator * (ssize_t val, const IPosition& right);
IPosition operator / (ssize_t val, const IPosition& right);
// </group>

// Returns the element by element minimum or maximum.
// <group>
IPosition max (const IPosition& left, const IPosition& right);
IPosition min (const IPosition& left, const IPosition& right);
// </group>
// </group>

// <summary>Logical operations for IPosition's</summary>
// Element by element boolean operations on IPositions. The result is true
// only if the operation yields true for every element of the IPosition.
// <group name="IPosition Logical">
// Each operation is done on corresponding elements of the IPositions. The
// two IPositions must have the same number of elements otherwise an
// exception (ArrayConformanceError) will be thrown.
// <group>
Bool operator == (const IPosition& left, const IPosition& right);
Bool operator != (const IPosition& left, const IPosition& right);
Bool operator <  (const IPosition& left, const IPosition& right);
Bool operator <= (const IPosition& left, const IPosition& right);
Bool operator >  (const IPosition& left, const IPosition& right);
Bool operator >= (const IPosition& left, const IPosition& right);
// </group>
// Each operation is done by appliying the integer argument to all elements
// <group>
Bool operator == (const IPosition& left, ssize_t val);
Bool operator != (const IPosition& left, ssize_t val);
Bool operator <  (const IPosition& left, ssize_t val);
Bool operator <= (const IPosition& left, ssize_t val);
Bool operator >  (const IPosition& left, ssize_t val);
Bool operator >= (const IPosition& left, ssize_t val);
// </group>
// Same functions as above but with with the Int argument on the left side.
// <group>
Bool operator == (ssize_t val, const IPosition& right);
Bool operator != (ssize_t val, const IPosition& right);
Bool operator <  (ssize_t val, const IPosition& right);
Bool operator <= (ssize_t val, const IPosition& right);
Bool operator >  (ssize_t val, const IPosition& right);
Bool operator >= (ssize_t val, const IPosition& right);
// </group>
// </group>

// <summary>Indexing functions for IPosition's</summary>
// Convert between IPosition and offset in an array.
//
// The offset of an element in an array is the number of elements from the
// origin that the element would be if the array were arranged linearly.
// The origin of the array has an offset equal to 0, while the
// "top right corner" of the array has an offset equal to one less than the
// total number of elements in the array.
//
// Two examples of offset would be the index in a carray and the seek position
// in a file.

// <group name="IPosition Indexing">
// Convert from offset to IPosition in an array.
IPosition toIPositionInArray (Int64 offset, const IPosition& shape);

// Convert from IPosition to offset in an array.
Int64 toOffsetInArray (const IPosition& iposition, const IPosition& shape);

// Determine if the given offset or IPosition is inside the array. Returns
// True if it is inside the Array.
// <thrown>
//   <li> ArrayConformanceError: If all the IPositions are not the same length
// </thrown>
// <group>
Bool isInsideArray (const Int64 offset, const IPosition& shape);
Bool isInsideArray (const IPosition& iposition, const IPosition& shape);
// </group>
// </group>


    
//# Inlined member functions for IPosition

inline IPosition::IPosition()
: size_p (0),
  data_p (buffer_p)
{}

inline IPosition IPosition::makeAxisPath (uInt nrdim)
{
    return makeAxisPath (nrdim, IPosition());
}

inline uInt IPosition::nelements() const
{
    return size_p;
}
inline uInt IPosition::size() const
{
    return size_p;
}
inline Bool IPosition::empty() const
{
    return size_p == 0;
}

inline ssize_t& IPosition::operator[](uInt index)
{
    return data_p[index];
}

inline ssize_t IPosition::operator[](uInt index) const
{
    return data_p[index];
}

inline ssize_t& IPosition::operator()(uInt index)
{
#if defined(AIPS_ARRAY_INDEX_CHECK)
    if (index >= nelements()) {
	throwIndexError();
    }
#endif
    return data_p[index];
}

inline ssize_t IPosition::operator()(uInt index) const
{
#if defined(AIPS_ARRAY_INDEX_CHECK)
    if (index >= nelements()) {
	throwIndexError();
    }
#endif
    return data_p[index];
}

inline const ssize_t *IPosition::storage() const
{
    return data_p;
}

inline Bool IPosition::conform(const IPosition& other) const
{
    return  (size_p == other.size_p);
}

} //# NAMESPACE CASA - END

#endif<|MERGE_RESOLUTION|>--- conflicted
+++ resolved
@@ -33,10 +33,6 @@
 #include <casa/iosfwd.h>
 #include <casa/BasicSL/String.h>
 #include <vector>
-<<<<<<< HEAD
-#include <unistd.h>
-=======
->>>>>>> 9543af4d
 #include <cstddef>                  // for ptrdiff_t
 
 namespace casa { //# NAMESPACE CASA - BEGIN
